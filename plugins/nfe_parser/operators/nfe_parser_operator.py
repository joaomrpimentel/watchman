--- conflicted
+++ resolved
@@ -95,10 +95,7 @@
         if not date_str:
             return None
         try:
-<<<<<<< HEAD
-=======
             # Remove o timezone para usar o fromisoformat que é mais flexível
->>>>>>> 65ac67b6
             if '+' in date_str or (date_str.count('-') > 2 and not date_str.endswith('Z')):
                  date_str = date_str.rsplit('-', 1)[0]
             
